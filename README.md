--- conflicted
+++ resolved
@@ -4,21 +4,19 @@
 
 **An angle-time graph will be produced with average period, while logging X, Y, and angle to a csv file.** For each video there will be one csv file and one graph in the `ouput/` directory.
 
-<<<<<<< HEAD
+![Sample graph](angle-time-sample.png)
+
+> The code is open source and feel free to fork and use it for your project. However, please credit the creator if the code was used as a part of any academic assignment.
+
 ## Input Requirements
 
 It is very important to note that input video are intended to be at _**60fps**_. Technically it would work for all other framerates (30 or 240) but this could cause unexpected errors or a wrong time scale.
 
 > NOTE: This might be fixed in future patches. Please create a GitHub Issue if you run into difficulties.
-=======
-![Sample graph](angle-time-sample.png)
-
-> The code is open source and feel free to fork and use it for your project. However, please credit the creator if the code was used as a part of any academic assignment.
 
 ## Contact Me
 
 If you wish to contribute or have questions, reach out to [my email](jetjiang.ez@gmail.com). The project might not be actively maintained but I am happy to help if possible.
->>>>>>> 485fa0d5
 
 ## Requirements
 
